--- conflicted
+++ resolved
@@ -36,67 +36,6 @@
 xcode-select --install
 ```
 
-<<<<<<< HEAD
-### Developer IDE & IDE Build Steps
-#### Visual Studio Code Setup Guide
-1. Clone the repository into a blank folder locally on your computer.
-2. Open the folder in visual studio code.
-3. Install Dev Containers extension in visual studio code by using
-  control + p to open the command bar at the top of the IDE or if on mac with Cmd + p.
-4. Type "> Extensions: Install Extensions" which will open the Extensions side panel.
-5. in the extensions search type ```Dev Containers``` and install it.
-6. Once completed with the prior steps you may run command
-```>Dev Containers: Open Workspace in Container``` or ```>Dev Containers: Open Folder in Container``` which you can do in the command bar in the IDE and it should reopen the visual studio code project.
-7. It will launch a docker and start building a new docker and then the project will open in visual studio code.
-
-#### Build & Compile Options
-
-1. Assuming your VSCode IDE is open and the dev container is working.
-2. Go to the CMake plugin you may select the "Folder" that is where you currently want to build.
-3. Once done with that you may select which building toolkit you are using under Configure and then begin configure.
-4. Under Build, Test, Debug and/or Launch you may select whatever configuration you want to build, test, debug and/or launch.
-
-#### Debug / Runtime / Console arguments
-1. You may find arguments which are passed through to the application you are debugging in .vscode/settings.json which will look like the following:
-```
-"cmake.debugConfig": {
-        "args": [
-            "--llamacpp", "cpu"
-        ]
-    }
-```
-2. If you want to debug lemonade-router you may pass --llamacpp cpu for cpu based tests.
-3. For lemonade-server you may pass serve as a argument as well.
-
-##### The hard way - commands only.
-1. Now if you want to do it the hard way below are the commands in which you can run in the command dropdown in which you can see if you use the following keyboard shortcuts. cmd + p / control + p
-```
-
-> Cmake: Select a Kit
-# Select a kit or Scan for kit. (Two options should be available gcc or clang)
-> Cmake: Configure
-# Optional commands are: 
-> Cmake: Build Target
-# use this to select a cmake target to build
-> Cmake: Set Launch/Debug target
-# use this to select/set your cmake target you want to build/debug
-
-# This next command lets you debug
-> Cmake: Debug
-
-# This command lets you delete the cmake cache and reconfigure which is rarely needed.
-> Cmake: Delete Cache and Reconfigure
-```
-
-2. Custom configurations for cmake are in the root directory under ```.vscode/settings.json``` in which you may set custom args for launching the debug in the json key ```cmake.debugConfig```
-
-> **Note**
->
->  For running Lemonade as a containerized application (as an alternative to the MSI-based distribution), see `DOCKER_GUIDE.md`.
-
-
-=======
->>>>>>> 338ccdeb
 ### Build Steps
 
 ```bash
@@ -335,6 +274,10 @@
 ```
 
 2. Custom configurations for cmake are in the root directory under ```.vscode/settings.json``` in which you may set custom args for launching the debug in the json key ```cmake.debugConfig```
+
+> **Note**
+>
+>  For running Lemonade as a containerized application (as an alternative to the MSI-based distribution), see `DOCKER_GUIDE.md`.
 
 ## Code Structure
 
