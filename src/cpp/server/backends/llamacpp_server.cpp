#include "lemon/backends/llamacpp_server.h"
#include "lemon/utils/http_client.h"
#include "lemon/utils/process_manager.h"
#include "lemon/utils/path_utils.h"
#include "lemon/utils/json_utils.h"
#include "lemon/error_types.h"
#include "lemon/system_info.h"
#include <iostream>
#include <filesystem>
#include <fstream>
#include <iomanip>
#include <regex>
#include <thread>
#include <chrono>
#include <algorithm>
#include <cstdlib>
#include <set>

#ifdef _WIN32
#include <windows.h>
#else
#include <sys/stat.h>
#include <unistd.h>
#endif

namespace fs = std::filesystem;
using namespace lemon::utils;

namespace lemon {
namespace backends {

// Embedding model batch configuration set to 8192 as default
static const int EMBEDDING_CTX_SIZE = 8192;
static const int EMBEDDING_BATCH_SIZE = 8192;
static const int EMBEDDING_UBATCH_SIZE = 8192;

// Helper to load backend versions from configuration file
static std::string get_llamacpp_version(const std::string& backend) {
    std::string config_path = utils::get_resource_path("resources/backend_versions.json");
    
    try {
        json config = utils::JsonUtils::load_from_file(config_path);
        
        if (!config.contains("llamacpp") || !config["llamacpp"].is_object()) {
            throw std::runtime_error("backend_versions.json is missing 'llamacpp' section");
        }
        
        const auto& llamacpp_config = config["llamacpp"];
        
        if (!llamacpp_config.contains(backend) || !llamacpp_config[backend].is_string()) {
            throw std::runtime_error("backend_versions.json is missing version for backend: " + backend);
        }
        
        std::string version = llamacpp_config[backend].get<std::string>();
        std::cout << "[LlamaCpp] Using " << backend << " version from config: " << version << std::endl;
        return version;
        
    } catch (const std::exception& e) {
        std::cerr << "\n" << std::string(70, '=') << std::endl;
        std::cerr << "ERROR: Failed to load llama.cpp version from configuration" << std::endl;
        std::cerr << std::string(70, '=') << std::endl;
        std::cerr << "\nConfig file: " << config_path << std::endl;
        std::cerr << "Backend: " << backend << std::endl;
        std::cerr << "Error: " << e.what() << std::endl;
        std::cerr << "\nThe backend_versions.json file is required and must contain valid" << std::endl;
        std::cerr << "version information for all llama.cpp backends." << std::endl;
        std::cerr << std::string(70, '=') << std::endl << std::endl;
        throw;
    }
}

// Helper to add a flag-only argument (e.g., --jinja, --embeddings)
static void push_arg(std::vector<std::string>& args, 
                    std::set<std::string>& reserved,
                    const std::string& key) {
    args.push_back(key);
    reserved.insert(key);
}

// Helper to add a flag-value pair (e.g., --port 8000, -m model.gguf)
static void push_arg(std::vector<std::string>& args,
                    std::set<std::string>& reserved,
                    const std::string& key,
                    const std::string& value) {
    args.push_back(key);
    args.push_back(value);
    reserved.insert(key);
}

// Helper to tokenize custom args string into vector
static std::vector<std::string> parse_custom_args(const std::string& custom_args_str) {
    std::vector<std::string> result;
    if (custom_args_str.empty()) {
        return result;
    }
    
    std::string current_arg;
    bool in_quotes = false;
    char quote_char = '\0';
    
    for (char c : custom_args_str) {
        if (!in_quotes && (c == '"' || c == '\'')) {
            in_quotes = true;
            quote_char = c;
        } else if (in_quotes && c == quote_char) {
            in_quotes = false;
            quote_char = '\0';
        } else if (!in_quotes && c == ' ') {
            if (!current_arg.empty()) {
                result.push_back(current_arg);
                current_arg.clear();
            }
        } else {
            current_arg += c;
        }
    }
    
    if (!current_arg.empty()) {
        result.push_back(current_arg);
    }
    
    return result;
}

// Helper to validate custom arguments don't conflict with reserved flags
static std::string validate_custom_args(const std::string& custom_args_str,
                                       const std::set<std::string>& reserved_flags) {
    std::vector<std::string> custom_args = parse_custom_args(custom_args_str);
    
    for (const auto& arg : custom_args) {
        // Extract flag name (handle --flag=value format)
        std::string flag = arg;
        size_t eq_pos = flag.find('=');
        if (eq_pos != std::string::npos) {
            flag = flag.substr(0, eq_pos);
        }
        
        // Check if it's a flag and if it's reserved
        if (!flag.empty() && flag[0] == '-') {
            if (reserved_flags.find(flag) != reserved_flags.end()) {
                // Build error message with all reserved flags
                std::string reserved_list;
                for (const auto& rf : reserved_flags) {
                    if (!reserved_list.empty()) reserved_list += ", ";
                    reserved_list += rf;
                }
                
                return "Argument '" + flag + "' is managed by Lemonade and cannot be overridden.\n"
                       "Reserved arguments: " + reserved_list;
            }
        }
    }
    
    return "";  // Valid
}

LlamaCppServer::LlamaCppServer(const std::string& backend, const std::string& log_level,
                               const std::string& custom_args, ModelManager* model_manager)
    : WrappedServer("llama-server", log_level, model_manager), backend_(backend), custom_args_(custom_args) {
}

LlamaCppServer::~LlamaCppServer() {
    unload();
}

// Helper to identify ROCm architecture from GPU name
static std::string identify_rocm_arch_from_name(const std::string& device_name) {
    std::string device_lower = device_name;
    std::transform(device_lower.begin(), device_lower.end(), device_lower.begin(), ::tolower);
    
    if (device_lower.find("radeon") == std::string::npos) {
        return "";
    }
    
    // STX Halo iGPUs (gfx1151 architecture)
    // Radeon 8050S Graphics / Radeon 8060S Graphics
    if (device_lower.find("8050s") != std::string::npos || 
        device_lower.find("8060s") != std::string::npos) {
        return "gfx1151";
    }
    
    // RDNA4 GPUs (gfx120X architecture)
    // AMD Radeon AI PRO R9700, AMD Radeon RX 9070 XT, AMD Radeon RX 9070 GRE,
    // AMD Radeon RX 9070, AMD Radeon RX 9060 XT
    if (device_lower.find("r9700") != std::string::npos ||
        device_lower.find("9060") != std::string::npos ||
        device_lower.find("9070") != std::string::npos) {
        return "gfx120X";
    }
    
    // RDNA3 GPUs (gfx110X architecture)
    // AMD Radeon PRO V710, AMD Radeon PRO W7900 Dual Slot, AMD Radeon PRO W7900,
    // AMD Radeon PRO W7800 48GB, AMD Radeon PRO W7800, AMD Radeon PRO W7700,
    // AMD Radeon RX 7900 XTX, AMD Radeon RX 7900 XT, AMD Radeon RX 7900 GRE,
    // AMD Radeon RX 7800 XT, AMD Radeon RX 7700 XT
    if (device_lower.find("7700") != std::string::npos ||
        device_lower.find("7800") != std::string::npos ||
        device_lower.find("7900") != std::string::npos ||
        device_lower.find("v710") != std::string::npos) {
        return "gfx110X";
    }
    
    return "";
}

// Helper to identify ROCm architecture from system
static std::string identify_rocm_arch() {
    // Try to detect GPU architecture, default to gfx110X on any failure
    try {
        auto system_info = lemon::create_system_info();
        
        // Check iGPU first
        auto igpu = system_info->get_amd_igpu_device();
        if (igpu.available && !igpu.name.empty()) {
            std::string arch = identify_rocm_arch_from_name(igpu.name);
            if (!arch.empty()) {
                return arch;
            }
        }
        
        // Check dGPUs
        auto dgpus = system_info->get_amd_dgpu_devices();
        for (const auto& gpu : dgpus) {
            if (gpu.available && !gpu.name.empty()) {
                std::string arch = identify_rocm_arch_from_name(gpu.name);
                if (!arch.empty()) {
                    return arch;
                }
            }
        }
    } catch (...) {
        // Detection failed - use default
    }
    
    return "gfx110X";  // Default architecture
}

// Helper to get the directory where llama binaries should be installed
// Policy: Next to the executable for both dev builds and installed binaries
static std::string get_llama_base_dir() {
#ifdef _WIN32
    char exe_path[MAX_PATH];
    GetModuleFileNameA(NULL, exe_path, MAX_PATH);
    fs::path exe_dir = fs::path(exe_path).parent_path();
    return exe_dir.string();
#else
    // Get the actual executable location
    char exe_path[1024];
    ssize_t len = readlink("/proc/self/exe", exe_path, sizeof(exe_path) - 1);
    if (len != -1) {
        exe_path[len] = '\0';
        fs::path exe_dir = fs::path(exe_path).parent_path();
        
        // If we're in /usr/local/bin, use /usr/local/share/lemonade-server instead
        if (exe_dir == "/usr/local/bin" || exe_dir == "/usr/bin") {
            if (fs::exists("/usr/local/share/lemonade-server")) {
                return "/usr/local/share/lemonade-server";
            }
            if (fs::exists("/usr/share/lemonade-server")) {
                return "/usr/share/lemonade-server";
            }
        }
        
        // Otherwise (dev builds), use the exe directory
        return exe_dir.string();
    }
    return ".";
#endif
}

// Helper to get the install directory for llama-server binaries
// Policy: Put in llama/{backend}/ next to the executable
static std::string get_install_directory(const std::string& backend) {
    return (fs::path(get_llama_base_dir()) / "llama" / backend).string();
}


// Helper to extract ZIP files (Windows/Linux built-in tools)
static bool extract_zip(const std::string& zip_path, const std::string& dest_dir) {
#ifdef _WIN32
    std::cout << "[LlamaCpp] Extracting ZIP to " << dest_dir << std::endl;
    
    // Use PowerShell to extract with error handling
    // Add -ErrorAction Stop to ensure errors are properly caught
    std::string command = "powershell -Command \"try { Expand-Archive -Path '" + 
                         zip_path + "' -DestinationPath '" + dest_dir + 
                         "' -Force -ErrorAction Stop; exit 0 } catch { Write-Error $_.Exception.Message; exit 1 }\"";
    
    int result = system(command.c_str());
    if (result != 0) {
        std::cerr << "[LlamaCpp] PowerShell extraction failed with code: " << result << std::endl;
        return false;
    }
    return true;
#else
    std::cout << "[LlamaCpp] Extracting ZIP to " << dest_dir << std::endl;
    std::string command = "unzip -o \"" + zip_path + "\" -d \"" + dest_dir + "\"";
    int result = system(command.c_str());
    return result == 0;
#endif
}

void LlamaCppServer::install(const std::string& backend) {
    std::string install_dir;
    std::string version_file;
    std::string backend_file;

    std::string exe_path = find_external_llama_server(backend_.empty() ? backend : backend_);
    bool needs_install = exe_path.empty();

    // Get expected version from config file (or fallback to defaults)
    std::string expected_version = get_llamacpp_version(backend_.empty() ? backend : backend_);
<<<<<<< HEAD

    // Check if already installed with correct version
    std::string exe_path = find_executable_in_install_dir(install_dir);
    bool needs_install = exe_path.empty();
    
    if (!needs_install && fs::exists(version_file) && fs::exists(backend_file)) {
        std::string installed_version, installed_backend;
        
        // Read version info in a separate scope to ensure files are closed
        {
            std::ifstream vf(version_file);
            std::ifstream bf(backend_file);
            std::getline(vf, installed_version);
            std::getline(bf, installed_backend);
        }  // Files are closed here when ifstream objects go out of scope
        
        if (installed_version != expected_version || installed_backend != backend_) {
            std::cout << "[LlamaCpp] Upgrading from " << installed_version 
                     << " to " << expected_version << std::endl;
            needs_install = true;
            fs::remove_all(install_dir);
=======
    
    if (needs_install) {
        install_dir = get_install_directory(backend_.empty() ? backend : backend_);
        version_file = (fs::path(install_dir) / "version.txt").string();
        backend_file = (fs::path(install_dir) / "backend.txt").string();
        
        // Check if already installed with correct version
        exe_path = find_executable_in_install_dir(install_dir);
        needs_install = exe_path.empty();
        
        if (!needs_install && fs::exists(version_file) && fs::exists(backend_file)) {
            std::string installed_version, installed_backend;
            
            // Read version info in a separate scope to ensure files are closed
            {
                std::ifstream vf(version_file);
                std::ifstream bf(backend_file);
                std::getline(vf, installed_version);
                std::getline(bf, installed_backend);
            }  // Files are closed here when ifstream objects go out of scope
            
            if (installed_version != expected_version || installed_backend != backend_) {
                std::cout << "[LlamaCpp] Upgrading from " << installed_version 
                        << " to " << expected_version << std::endl;
                needs_install = true;
                fs::remove_all(install_dir);
            }
>>>>>>> 83890299
        }
    }

    if (needs_install) {
        std::cout << "[LlamaCpp] Installing llama-server (backend: " << backend_ 
                 << ", version: " << expected_version << ")" << std::endl;
        
        // Create install directory
        fs::create_directories(install_dir);
        
        // Determine download URL
        std::string repo, filename;
        
        if (backend_ == "rocm") {
            // ROCm support from lemonade-sdk/llamacpp-rocm
            repo = "lemonade-sdk/llamacpp-rocm";
            std::string target_arch = identify_rocm_arch();
            
#ifdef _WIN32
            filename = "llama-" + expected_version + "-windows-rocm-" + target_arch + "-x64.zip";
#elif defined(__linux__)
            filename = "llama-" + expected_version + "-ubuntu-rocm-" + target_arch + "-x64.zip";
#else
            throw std::runtime_error("ROCm llamacpp only supported on Windows and Linux");
#endif
            std::cout << "[LlamaCpp] Detected ROCm architecture: " << target_arch << std::endl;
            
        } else if (backend_ == "metal") {
            // Metal support for macOS Apple Silicon from ggml-org/llama.cpp
            repo = "ggml-org/llama.cpp";
#ifdef __APPLE__
            filename = "llama-" + expected_version + "-bin-macos-arm64.zip";
#else
            throw std::runtime_error("Metal llamacpp only supported on macOS");
#endif

        } else if (backend_ == "cpu") {
            // CPU-only builds from ggml-org/llama.cpp
            repo = "ggml-org/llama.cpp";

#ifdef _WIN32
            filename = "llama-" + expected_version + "-bin-win-cpu-x64.zip";
#elif defined(__linux__)
            filename = "llama-" + expected_version + "-bin-ubuntu-x64.zip";
#else
            throw std::runtime_error("CPU llamacpp not supported on this platform");
#endif
            
        } else {  // vulkan
            // Vulkan support from ggml-org/llama.cpp
            repo = "ggml-org/llama.cpp";
#ifdef _WIN32
            filename = "llama-" + expected_version + "-bin-win-vulkan-x64.zip";
#elif defined(__linux__)
            filename = "llama-" + expected_version + "-bin-ubuntu-vulkan-x64.zip";
#else
            throw std::runtime_error("Vulkan llamacpp only supported on Windows and Linux");
#endif
        }
        
        std::string url = "https://github.com/" + repo + "/releases/download/" + 
                         expected_version + "/" + filename;
        
        // Download ZIP to HuggingFace cache directory (follows HF conventions)
        fs::path cache_dir = model_manager_ ? model_manager_->get_hf_cache_dir() : "";
        if (cache_dir.empty()) {
            throw std::runtime_error("ModelManager not available for cache directory lookup");
        }
        fs::create_directories(cache_dir);
        std::string zip_path = (cache_dir / filename).string();
        
        std::cout << "[LlamaCpp] Downloading from: " << url << std::endl;
        std::cout << "[LlamaCpp] Downloading to: " << zip_path << std::endl;
        
        auto result = utils::HttpClient::download_file(
            url, 
            zip_path, 
            utils::create_throttled_progress_callback()
        );
        
        if (!result.success) {
            throw std::runtime_error("Failed to download llama-server: " + result.error_message);
        }
        
        std::cout << std::endl << "[LlamaCpp] Download complete!" << std::endl;
        
        // Verify the downloaded file exists and is valid
        if (!fs::exists(zip_path)) {
            throw std::runtime_error("Downloaded ZIP file does not exist: " + zip_path);
        }
        
        std::uintmax_t file_size = fs::file_size(zip_path);
        std::cout << "[LlamaCpp] Downloaded ZIP file size: " << (file_size / 1024 / 1024) << " MB" << std::endl;
        
        const std::uintmax_t MIN_ZIP_SIZE = 1024 * 1024;  // 1 MB
        if (file_size < MIN_ZIP_SIZE) {
            std::cerr << "[LlamaCpp] ERROR: Downloaded file is too small (" << file_size << " bytes)" << std::endl;
            std::cerr << "[LlamaCpp] This usually indicates a failed or incomplete download." << std::endl;
            fs::remove(zip_path);
            throw std::runtime_error("Downloaded file is too small (< 1 MB), likely corrupted or incomplete");
        }
        
        // Extract
        if (!extract_zip(zip_path, install_dir)) {
            // Clean up corrupted files
            fs::remove(zip_path);
            fs::remove_all(install_dir);
            throw std::runtime_error("Failed to extract llama-server archive");
        }
        
        // Verify extraction succeeded by finding the executable
        exe_path = find_executable_in_install_dir(install_dir);
        if (exe_path.empty()) {
            std::cerr << "[LlamaCpp] ERROR: Extraction completed but executable not found in: " << install_dir << std::endl;
            std::cerr << "[LlamaCpp] This usually indicates a corrupted download or unexpected archive structure." << std::endl;
            std::cerr << "[LlamaCpp] Cleaning up..." << std::endl;
            // Clean up corrupted files
            fs::remove(zip_path);
            fs::remove_all(install_dir);
            throw std::runtime_error("Extraction failed: executable not found. Downloaded file may be corrupted.");
        }
        
        std::cout << "[LlamaCpp] Executable verified at: " << exe_path << std::endl;
        
        // Save version and backend info
        std::ofstream vf(version_file);
        vf << expected_version;
        vf.close();
        
        std::ofstream bf(backend_file);
        bf << backend_;
        bf.close();
        
#ifndef _WIN32
        // Make executable on Linux/macOS
        chmod(exe_path.c_str(), 0755);
#endif
        
        // Delete ZIP file
        fs::remove(zip_path);
        
        std::cout << "[LlamaCpp] Installation complete!" << std::endl;
    } else {
        std::cout << "[LlamaCpp] Found llama-server at: " << exe_path << std::endl;
    }
}

std::string LlamaCppServer::download_model(const std::string& checkpoint,
                                          const std::string& mmproj,
                                          bool do_not_upgrade) {
    // Model download is handled by ModelManager
    return checkpoint;
}

void LlamaCppServer::load(const std::string& model_name,
                         const ModelInfo& model_info,
                         int ctx_size,
                         bool do_not_upgrade,
                         const std::string& llamacpp_backend,
                         const std::string& llamacpp_args) {
    
    std::cout << "[LlamaCpp] Loading model: " << model_name << std::endl;

    
    // Check environment variables for backend configuration
    bool use_gpu = true;  // default
    const char* env_backend = std::getenv("LEMONADE_LLAMACPP_BACKEND");


    if (env_backend && std::string(env_backend) == "cpu" || backend_ == "cpu") {
        use_gpu = false;
        backend_ = "cpu";
    }

    // Llamacpp Backend logging
    std::cout << "[LlamaCpp] Using backend: " << backend_ << "\n"
            << "[LlamaCpp] Use GPU: " << (use_gpu ? "true" : "false")
            << std::endl;    
    std::cout << "[LlamaCpp] Per-model settings: backend=" << llamacpp_backend 
              << ", ctx_size=" << ctx_size 
              << ", args=" << (llamacpp_args.empty() ? "(none)" : llamacpp_args) << std::endl;
    
    // Update backend and custom args with per-model settings
    backend_ = llamacpp_backend;
    custom_args_ = llamacpp_args;
    
    // Install llama-server if needed (use per-model backend)
    install(backend_);
    
    // Use pre-resolved GGUF path
    std::string gguf_path = model_info.resolved_path;
    if (gguf_path.empty()) {
        throw std::runtime_error("GGUF file not found for checkpoint: " + model_info.checkpoint);
    }
    
    std::cout << "[LlamaCpp] Using GGUF: " << gguf_path << std::endl;
    
    // Get mmproj path for vision models
    std::string mmproj_path;
    if (!model_info.mmproj.empty()) {
        // Parse checkpoint to get repo_id (without variant)
        std::string repo_id = model_info.checkpoint;
        size_t colon_pos = model_info.checkpoint.find(':');
        if (colon_pos != std::string::npos) {
            repo_id = model_info.checkpoint.substr(0, colon_pos);
        }
        
        // Convert org/model to models--org--model
        std::string cache_dir_name = "models--";
        for (char c : repo_id) {
            cache_dir_name += (c == '/') ? "--" : std::string(1, c);
        }
        
        std::string hf_cache = model_manager_ ? model_manager_->get_hf_cache_dir() : "";
        if (hf_cache.empty()) {
            throw std::runtime_error("ModelManager not available for cache directory lookup");
        }
        fs::path model_cache_path = fs::path(hf_cache) / cache_dir_name;
        
        // Search for mmproj file in the model cache
        std::cout << "[LlamaCpp] Searching for mmproj '" << model_info.mmproj 
                  << "' in: " << model_cache_path << std::endl;
        
        if (fs::exists(model_cache_path)) {
            try {
                for (const auto& entry : fs::recursive_directory_iterator(model_cache_path)) {
                    if (entry.is_regular_file()) {
                        std::string filename = entry.path().filename().string();
                        if (filename == model_info.mmproj) {
                            mmproj_path = entry.path().string();
                            std::cout << "[LlamaCpp] Found mmproj file: " << mmproj_path << std::endl;
                            break;
                        }
                    }
                }
            } catch (const std::exception& e) {
                std::cerr << "[LlamaCpp] Error during mmproj search: " << e.what() << std::endl;
            }
        } else {
            std::cout << "[LlamaCpp] Model cache path does not exist: " << model_cache_path << std::endl;
        }
        
        if (mmproj_path.empty()) {
            std::cout << "[LlamaCpp] Warning: mmproj file '" << model_info.mmproj 
                      << "' not found in cache" << std::endl;
        }
    }
    
    // Choose port
    port_ = choose_port();
    
    // Get executable path
    std::string executable = get_llama_server_path();
    
    // Check for embeddings and reranking support based on model type
    bool supports_embeddings = (model_info.type == ModelType::EMBEDDING);
    bool supports_reranking = (model_info.type == ModelType::RERANKING);
    
    // For embedding models, use a larger context size to support longer individual
    // strings. Embedding requests can include multiple strings in a batch, and each
    // string needs to fit within the context window.
    if (supports_embeddings && ctx_size < EMBEDDING_CTX_SIZE) {
        ctx_size = EMBEDDING_CTX_SIZE;
    }
    
    // Build command arguments while tracking reserved flags
    std::vector<std::string> args;
    std::set<std::string> reserved_flags;
    
    push_arg(args, reserved_flags, "-m", gguf_path);
    push_arg(args, reserved_flags, "--ctx-size", std::to_string(ctx_size));
    push_arg(args, reserved_flags, "--port", std::to_string(port_));
    push_arg(args, reserved_flags, "--jinja");

    std::cout << "[LlamaCpp] Using backend: " << backend_ << "\n"
            << "[LlamaCpp] Use GPU: " << (use_gpu ? "true" : "false") << std::endl;
    
    // Add mmproj file if present (for vision models)
    if (!mmproj_path.empty()) {
        push_arg(args, reserved_flags, "--mmproj", mmproj_path);
        if (!use_gpu) {
            std::cout << "[LlamaCpp] Skipping mmproj argument since GPU mode is not enabled" << std::endl;
            push_arg(args, reserved_flags, "--no-mmproj-offload");
        }
    }
    
    // Enable context shift for vulkan/rocm (not supported on Metal)
    if (backend_ == "vulkan" || backend_ == "rocm") {
        push_arg(args, reserved_flags, "--context-shift");
        push_arg(args, reserved_flags, "--keep", "16");
    } else {
        // For Metal, just use keep without context-shift
        push_arg(args, reserved_flags, "--keep", "16");
    }
    
    // Use legacy reasoning formatting
    push_arg(args, reserved_flags, "--reasoning-format", "auto");
    
    // Add embeddings support if the model supports it
    if (supports_embeddings) {
        std::cout << "[LlamaCpp] Model supports embeddings, adding --embeddings flag" << std::endl;
        push_arg(args, reserved_flags, "--embeddings");
    }
    
    // Add reranking support if the model supports it
    if (supports_reranking) {
        std::cout << "[LlamaCpp] Model supports reranking, adding --reranking flag" << std::endl;
        push_arg(args, reserved_flags, "--reranking");
    }
    
    // Configure GPU layers
    if (use_gpu) {
        push_arg(args, reserved_flags, "-ngl", "99");  // 99 for GPU, 0 for CPU-only
    } else {
        std::cout << "[LlamaCpp] ngl set to 0" << std::endl;
        push_arg(args, reserved_flags, "-ngl", "0");   // 0
    }
    
    // Validate and append custom arguments
    if (!custom_args_.empty()) {
        std::string validation_error = validate_custom_args(custom_args_, reserved_flags);
        if (!validation_error.empty()) {
            throw std::invalid_argument(
                "Invalid custom llama-server arguments:\n" + validation_error
            );
        }
        
        std::cout << "[LlamaCpp] Adding custom arguments: " << custom_args_ << std::endl;
        std::vector<std::string> custom_args_vec = parse_custom_args(custom_args_);
        args.insert(args.end(), custom_args_vec.begin(), custom_args_vec.end());
    }
    
    std::cout << "[LlamaCpp] Starting llama-server..." << std::endl;
    
    // For ROCm on Linux, set LD_LIBRARY_PATH to include the ROCm library directory
    std::vector<std::pair<std::string, std::string>> env_vars;
#ifndef _WIN32
    if (backend_ == "rocm") {
        // Get the directory containing the executable (where ROCm .so files are)
        fs::path exe_dir = fs::path(executable).parent_path();
        std::string lib_path = exe_dir.string();
        
        // Preserve existing LD_LIBRARY_PATH if it exists
        const char* existing_ld_path = std::getenv("LD_LIBRARY_PATH");
        if (existing_ld_path && strlen(existing_ld_path) > 0) {
            lib_path = lib_path + ":" + std::string(existing_ld_path);
        }
        
        env_vars.push_back({"LD_LIBRARY_PATH", lib_path});
        std::cout << "[LlamaCpp] Setting LD_LIBRARY_PATH=" << lib_path << std::endl;
    }
#else
    // For ROCm on Windows with gfx1151, set OCL_SET_SVMSIZE
    // This is a patch to enable loading larger models
    if (backend_ == "rocm") {
        std::string arch = identify_rocm_arch();
        if (arch == "gfx1151") {
            env_vars.push_back({"OCL_SET_SVM_SIZE", "262144"});
            std::cout << "[LlamaCpp] Setting OCL_SET_SVM_SIZE=262144 for gfx1151 (enables loading larger models)" << std::endl;
        }
    }
#endif
    
    // Start process (inherit output if debug logging enabled, filter health check spam)
    process_handle_ = ProcessManager::start_process(executable, args, "", is_debug(), true, env_vars);
    
    // Wait for server to be ready
    if (!wait_for_ready()) {
        ProcessManager::stop_process(process_handle_);
        throw std::runtime_error("llama-server failed to start");
    }
    
    std::cout << "[LlamaCpp] Model loaded on port " << port_ << std::endl;
    model_path_ = gguf_path;
}

void LlamaCppServer::unload() {
    std::cout << "[LlamaCpp] Unloading model..." << std::endl;
#ifdef _WIN32
    if (process_handle_.handle) {
#else
    if (process_handle_.pid > 0) {
#endif
        ProcessManager::stop_process(process_handle_);
        process_handle_ = {nullptr, 0};
        port_ = 0;
        model_path_.clear();
    }
}

json LlamaCppServer::chat_completion(const json& request) {
    return forward_request("/v1/chat/completions", request);
}

json LlamaCppServer::completion(const json& request) {
    return forward_request("/v1/completions", request);
}

json LlamaCppServer::embeddings(const json& request) {
    return forward_request("/v1/embeddings", request);
}

json LlamaCppServer::reranking(const json& request) {
    return forward_request("/v1/rerank", request);
}

json LlamaCppServer::responses(const json& request) {
    // Responses API is not supported for llamacpp backend
    return ErrorResponse::from_exception(
        UnsupportedOperationException("Responses API", "llamacpp")
    );
}

std::string LlamaCppServer::find_executable_in_install_dir(const std::string& install_dir) {
    // Try multiple possible locations where llama-server might be extracted
    std::vector<std::string> possible_paths;
    
#ifdef _WIN32
    // Windows: only one location
    possible_paths.push_back((fs::path(install_dir) / "llama-server.exe").string());
#else
    // Linux/macOS: try multiple locations in order of likelihood
    // 1. Official llama.cpp releases extract to build/bin/
    possible_paths.push_back((fs::path(install_dir) / "build" / "bin" / "llama-server").string());
    
    // 2. ROCm builds may extract to root
    possible_paths.push_back((fs::path(install_dir) / "llama-server").string());
    
    // 3. Some builds extract to bin/
    possible_paths.push_back((fs::path(install_dir) / "bin" / "llama-server").string());
#endif
    
    // Check each path and return the first one that exists
    for (const auto& path : possible_paths) {
        if (fs::exists(path)) {
            return path;
        }
    }
    
    // Not found in any expected location
    return "";
}

std::string LlamaCppServer::find_external_llama_server(const std::string& backend) {
    std::string upper_backend = backend;
    std::transform(upper_backend.begin(), upper_backend.end(), upper_backend.begin(), ::toupper);
    std::string env = "LEMONADE_LLAMACPP_" + upper_backend + "_BIN";
    const char* llama_bin_env = std::getenv(env.c_str());
    if (!llama_bin_env) {
        return "";
    }

    std::string llama_bin = std::string(llama_bin_env);
    
    return fs::exists(llama_bin) ? llama_bin : "";
}

std::string LlamaCppServer::get_llama_server_path() {
    std::string exe_path = find_external_llama_server(backend_);

    if (!exe_path.empty()) {
        return exe_path;
    }

    std::string install_dir = get_install_directory(backend_);
    exe_path = find_executable_in_install_dir(install_dir);
    
    if (!exe_path.empty()) {
        return exe_path;
    }
    
    // If not found, throw error with helpful message
    throw std::runtime_error("llama-server not found in install directory: " + install_dir + 
                           "\nExpected locations checked: " +
                           "\n  - " + install_dir + "/llama-server.exe (Windows)" +
                           "\n  - " + install_dir + "/build/bin/llama-server (official releases)" +
                           "\n  - " + install_dir + "/llama-server (ROCm/custom builds)" +
                           "\n  - " + install_dir + "/bin/llama-server" +
                           "\nThis may indicate a failed installation or corrupted download.");
}

} // namespace backends
} // namespace lemon
<|MERGE_RESOLUTION|>--- conflicted
+++ resolved
@@ -310,35 +310,12 @@
 
     // Get expected version from config file (or fallback to defaults)
     std::string expected_version = get_llamacpp_version(backend_.empty() ? backend : backend_);
-<<<<<<< HEAD
-
-    // Check if already installed with correct version
-    std::string exe_path = find_executable_in_install_dir(install_dir);
-    bool needs_install = exe_path.empty();
-    
-    if (!needs_install && fs::exists(version_file) && fs::exists(backend_file)) {
-        std::string installed_version, installed_backend;
-        
-        // Read version info in a separate scope to ensure files are closed
-        {
-            std::ifstream vf(version_file);
-            std::ifstream bf(backend_file);
-            std::getline(vf, installed_version);
-            std::getline(bf, installed_backend);
-        }  // Files are closed here when ifstream objects go out of scope
-        
-        if (installed_version != expected_version || installed_backend != backend_) {
-            std::cout << "[LlamaCpp] Upgrading from " << installed_version 
-                     << " to " << expected_version << std::endl;
-            needs_install = true;
-            fs::remove_all(install_dir);
-=======
     
     if (needs_install) {
         install_dir = get_install_directory(backend_.empty() ? backend : backend_);
         version_file = (fs::path(install_dir) / "version.txt").string();
         backend_file = (fs::path(install_dir) / "backend.txt").string();
-        
+    
         // Check if already installed with correct version
         exe_path = find_executable_in_install_dir(install_dir);
         needs_install = exe_path.empty();
@@ -360,7 +337,6 @@
                 needs_install = true;
                 fs::remove_all(install_dir);
             }
->>>>>>> 83890299
         }
     }
 
